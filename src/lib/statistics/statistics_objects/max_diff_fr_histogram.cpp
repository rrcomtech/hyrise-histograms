#include "max_diff_fr_histogram.hpp"

#include <cmath>
#include <memory>
#include <numeric>
#include <string>
#include <utility>
#include <vector>
#include <fstream>

#include "boost/sort/sort.hpp"
#include "tsl/robin_map.h"

#include "generic_histogram.hpp"
#include "resolve_type.hpp"
#include "storage/segment_iterate.hpp"

namespace {

using namespace hyrise;  // NOLINT

template <typename T>
using ValueDistributionMap =
    tsl::robin_map<T, HistogramCountType, std::hash<T>, std::equal_to<T>,
                   std::allocator<std::pair<T, HistogramCountType>>, std::is_same_v<std::decay_t<T>, pmr_string>>;

template <typename T>
void add_segment_to_value_distribution(const AbstractSegment& segment, ValueDistributionMap<T>& value_distribution,
                                       const HistogramDomain<T>& domain) {
  segment_iterate<T>(segment, [&](const auto& iterator_value) {
    if (iterator_value.is_null()) {
      return;
    }

    if constexpr (std::is_same_v<T, pmr_string>) {
      // Do "contains()" check first to avoid the string copy incurred by string_to_domain() where possible
      if (domain.contains(iterator_value.value())) {
        ++value_distribution[iterator_value.value()];
      } else {
        ++value_distribution[domain.string_to_domain(iterator_value.value())];
      }
    } else {
      ++value_distribution[iterator_value.value()];
    }
  });
}

template <typename T>
std::vector<std::pair<T, HistogramCountType>> value_distribution_from_column(const Table& table,
                                                                             const ColumnID column_id,
                                                                             const HistogramDomain<T>& domain) {
  auto value_distribution_map = ValueDistributionMap<T>{};
  const auto chunk_count = table.chunk_count();

  for (auto chunk_id = ChunkID{0}; chunk_id < chunk_count; ++chunk_id) {
    const auto chunk = table.get_chunk(chunk_id);
    if (!chunk) {
      continue;
    }

    add_segment_to_value_distribution<T>(*chunk->get_segment(column_id), value_distribution_map, domain);
  }

  auto value_distribution =
      std::vector<std::pair<T, HistogramCountType>>{value_distribution_map.begin(), value_distribution_map.end()};
  value_distribution_map.clear();  // Maps can be large and sorting slow. Free space early.
  boost::sort::pdqsort(value_distribution.begin(), value_distribution.end(),
                       [&](const auto& lhs, const auto& rhs) { return lhs.first < rhs.first; });

  return value_distribution;
}

}  // namespace

namespace hyrise {

template <typename T>
MaxDiffFrHistogram<T>::MaxDiffFrHistogram(std::vector<T>&& bin_minima, std::vector<T>&& bin_maxima,
                                            std::vector<HistogramCountType>&& bin_height, std::vector<HistogramCountType>&& bin_distinct_counts,
                                            const HistogramCountType total_count, const HistogramDomain<T>& domain)
    : AbstractHistogram<T>(domain),
    _bin_minima(std::move(bin_minima)),
      _bin_maxima(std::move(bin_maxima)),
      _bin_heights(std::move(bin_height)),
      _bin_distinct_counts(std::move(bin_distinct_counts)),
      _total_count{total_count} {}

template <typename T>
std::string MaxDiffFrHistogram<T>::name() const {
  return "MaxDiffFr";
}

struct ValueDistance {
  // The distance between the index-th and index+1-th element.
  uint32_t index;
  float distance;
};

bool sortDistance (ValueDistance el1, ValueDistance el2) {
  return (el1.distance < el2.distance);
}

template <typename T>
std::shared_ptr<MaxDiffFrHistogram<T>> MaxDiffFrHistogram<T>::from_column(const Table& table,
                                                                            const ColumnID column_id,
                                                                            const BinID max_bin_count,
                                                                            const HistogramDomain<T>& domain) {
  Assert(max_bin_count > 0, "max_bin_count must be greater than zero ");

  // Compute the value distribution. Basically, counting how many times each value appears in
  // the column.
  const auto value_distribution = value_distribution_from_column(table, column_id, domain);

  if (value_distribution.empty()) {
    return nullptr;
  }

  // Get the total number of values present in the Histogram.
  auto total_count = HistogramCountType{0};
  for (const auto& value_freq : value_distribution) {
    total_count += value_freq.second;
  }

  // Find the number of bins.
  auto bin_count = max_bin_count;
  if (static_cast<BinID>(value_distribution.size()) < max_bin_count) {
    bin_count = static_cast<BinID>(value_distribution.size());
  }

<<<<<<< HEAD
  // Initialize the resulting data structures.
  std::vector<T> bin_minima(bin_count);
  std::vector<T> bin_maxima(bin_count);
  std::vector<HistogramCountType> bin_heights(bin_count, 0);
  std::vector<HistogramCountType> bin_distinct_counts(bin_count, 0);

  // We state, that the n largest value distances cannot hold values within the same bucket.
  // This ratio represents the number of corresponding elements.
  const auto ratio = 0.05f;
  (void)ratio;

=======
>>>>>>> cab2cc0f
  std::vector<ValueDistance> distances(static_cast<int>(value_distribution.size() - 1));
  for (auto ind = uint32_t{0}; ind < value_distribution.size() - 1; ++ind) {
    struct ValueDistance val_dist;
    val_dist.index = ind;
    val_dist.distance = std::abs(value_distribution[ind].second - value_distribution[ind + 1].second);
    distances[ind] = val_dist;
  }

  std::sort(distances.begin(), distances.end(), sortDistance);
  std::reverse(distances.begin(), distances.end()); // Order is not important, but we want to resize later on.

  distances.resize(std::floor(bin_count/2));

  // Initialize the resulting data structures.
  std::vector<T> bin_minima(max_bin_count);
  std::vector<T> bin_maxima(max_bin_count);
  std::vector<HistogramCountType> bin_heights(max_bin_count, 0);
  std::vector<HistogramCountType> bin_distinct_counts(max_bin_count, 0);

  auto bucket_index = uint32_t{0};
  bin_minima[0] = value_distribution[0].first;
  bin_maxima[0] = value_distribution[0].first;
  bin_heights[0] = value_distribution[0].second;
  bin_distinct_counts[0] = 1;
  for (auto ind = uint32_t{1}; ind < value_distribution.size(); ++ind) {
    auto value = value_distribution[ind];

    // Finds, whether the current index is contained in the MaxDiffs or not.
    auto index_contained = false;
    for (auto dist : distances) {
      if ((dist.index + 1) == ind) index_contained = true;
    }

    /*
     * When do we go to the next buckets? ==> Iff two adjacent indexes are not in the same group.
     *      (Group = ["MaxDiff", "NotMaxDiff"])
     */
    if (index_contained) {
      ++bucket_index;
      Assert(bucket_index < max_bin_count, "Bucket Index became too large (Bin Count: " + std::to_string(max_bin_count) + ", Bucket Index: " + std::to_string(bucket_index));
      bin_minima[bucket_index] = value.first;
      bin_maxima[bucket_index] = value.first;
      bin_distinct_counts[bucket_index] += 1;
      bin_heights[bucket_index] += value.second;

      if (ind != value_distribution.size() - 1) {
        value = value_distribution[ind + 1];
        ++bucket_index;

        bin_minima[bucket_index] = value.first;
        bin_maxima[bucket_index] = value.first;
        bin_distinct_counts[bucket_index] += 1;
        bin_heights[bucket_index] += value.second;

        ++ind;
      }
    } else {
      bin_maxima[bucket_index] = value.first;
      bin_distinct_counts[bucket_index] += 1;
      bin_heights[bucket_index] += value.second;
    }

  }

  // Cleans up all buckets, that has not been used so far.
  auto usedBuckets = 0;
  for (const auto height : bin_heights) {
    if (height > 0) ++usedBuckets;
  }

  // Initialize the resulting data structures.
  std::vector<T> actual_bin_minima(usedBuckets);
  std::vector<T> actual_bin_maxima(usedBuckets);
  std::vector<HistogramCountType> actual_bin_heights(usedBuckets, 0);
  std::vector<HistogramCountType> actual_bin_distinct_counts(usedBuckets, 0);
  for (auto ind = 0; ind < usedBuckets; ++ind) {
    actual_bin_minima[ind] = bin_minima[ind];
    actual_bin_maxima[ind] = bin_maxima[ind];
    actual_bin_heights[ind] = bin_heights[ind];
    actual_bin_distinct_counts[ind] = bin_distinct_counts[ind];

    Assert(actual_bin_maxima[ind] >= actual_bin_minima[ind], "Invalid Bin Slice");
  }

  return std::make_shared<MaxDiffFrHistogram<T>>(std::move(actual_bin_minima), std::move(actual_bin_maxima), std::move(actual_bin_heights), std::move(actual_bin_distinct_counts), total_count);
}

template <typename T>
HistogramCountType MaxDiffFrHistogram<T>::total_count() const {
  return _total_count;
}

template <typename T>
std::shared_ptr<AbstractHistogram<T>> MaxDiffFrHistogram<T>::clone() const {
  // The new histogram needs a copy of the data
  auto bin_minima_copy = _bin_minima;
  auto bin_maxima_copy = _bin_maxima;
  auto bin_heights_copy = _bin_heights;
  auto bin_distinct_counts_copy = _bin_distinct_counts;

  return std::make_shared<MaxDiffFrHistogram<T>>(std::move(bin_minima_copy), std::move(bin_maxima_copy),
                                                  std::move(bin_heights_copy), std::move(bin_distinct_counts_copy), _total_count);
}

template <typename T>
BinID MaxDiffFrHistogram<T>::bin_count() const {
  return _bin_maxima.size();
}

template <typename T>
const T& MaxDiffFrHistogram<T>::bin_minimum(BinID index) const {
  return _bin_minima[index];
}

template <typename T>
const T& MaxDiffFrHistogram<T>::bin_maximum(BinID index) const {
  return _bin_maxima[index];
}

template <typename T>
HistogramCountType MaxDiffFrHistogram<T>::bin_height(const BinID index) const {
  return _bin_heights[index];
}

template <typename T>
BinID MaxDiffFrHistogram<T>::_bin_for_value(const T& value) const {
  for (auto index = size_t{0}; index < this->bin_count() - 1; ++index) {
    if (bin_minimum(index + 1) > value) {
      return index;
    }
  }
  // Value must be in last bin.
  return this->bin_count() - 1;
}

template <typename T>
BinID MaxDiffFrHistogram<T>::_next_bin_for_value(const T& value) const {
  const auto bin_for_value = this->_bin_for_value(value);
  // If value is in last bin, return first bin.
  if (bin_for_value == bin_count() - 1) {
    return 0;
  }
  return bin_for_value + 1;
}

template <typename T>
HistogramCountType MaxDiffFrHistogram<T>::total_distinct_count() const {
  return _total_count;
}

template <typename T>
HistogramCountType MaxDiffFrHistogram<T>::bin_distinct_count(const BinID index) const {
  DebugAssert(index < bin_count(), "Index is not a valid bin.");
  return _bin_distinct_counts[index];
}

EXPLICITLY_INSTANTIATE_DATA_TYPES(MaxDiffFrHistogram);

}  // namespace hyrise<|MERGE_RESOLUTION|>--- conflicted
+++ resolved
@@ -127,20 +127,6 @@
     bin_count = static_cast<BinID>(value_distribution.size());
   }
 
-<<<<<<< HEAD
-  // Initialize the resulting data structures.
-  std::vector<T> bin_minima(bin_count);
-  std::vector<T> bin_maxima(bin_count);
-  std::vector<HistogramCountType> bin_heights(bin_count, 0);
-  std::vector<HistogramCountType> bin_distinct_counts(bin_count, 0);
-
-  // We state, that the n largest value distances cannot hold values within the same bucket.
-  // This ratio represents the number of corresponding elements.
-  const auto ratio = 0.05f;
-  (void)ratio;
-
-=======
->>>>>>> cab2cc0f
   std::vector<ValueDistance> distances(static_cast<int>(value_distribution.size() - 1));
   for (auto ind = uint32_t{0}; ind < value_distribution.size() - 1; ++ind) {
     struct ValueDistance val_dist;

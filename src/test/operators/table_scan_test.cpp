--- conflicted
+++ resolved
@@ -19,7 +19,6 @@
 namespace opossum {
 
 class OperatorsTableScanTest : public BaseTest {
-<<<<<<< HEAD
  protected:
   void SetUp() override {
     std::shared_ptr<Table> test_table = load_table("src/test/tables/int_float.tbl", 2);
@@ -37,39 +36,12 @@
     _gt_dict = std::make_shared<GetTable>("table_dict");
   }
 
-=======
-  void SetUp() override {
-    _test_table = std::make_shared<Table>(Table(2));
-    _test_table->add_column("a", "int");
-    _test_table->add_column("b", "float");
-    _test_table->append({123, 456.7f});
-    _test_table->append({1234, 457.7f});
-    _test_table->append({12345, 458.7f});
-    StorageManager::get().add_table("table_a", std::move(_test_table));
-    _gt = std::make_shared<GetTable>("table_a");
-
-    _test_table_dict = std::make_shared<Table>(5);
-    _test_table_dict->add_column("a", "int");
-    _test_table_dict->add_column("b", "int");
-    for (int i = 0; i <= 24; i += 2) _test_table_dict->append({i, 100 + i});
-    _test_table_dict->compress_chunk(0);
-    _test_table_dict->compress_chunk(1);
-    StorageManager::get().add_table("table_dict", std::move(_test_table_dict));
-    _gt_dict = std::make_shared<GetTable>("table_dict");
-  }
-
- public:
-  std::shared_ptr<Table> _test_table, _test_table_dict;
->>>>>>> d335cf10
   std::shared_ptr<GetTable> _gt, _gt_dict;
 };
 
 TEST_F(OperatorsTableScanTest, DoubleScan) {
-<<<<<<< HEAD
   std::shared_ptr<Table> expected_result = load_table("src/test/tables/int_float_filtered.tbl", 2);
 
-=======
->>>>>>> d335cf10
   auto scan_1 = std::make_shared<TableScan>(_gt, "a", ">=", 1234);
   scan_1->execute();
 
@@ -80,12 +52,7 @@
 }
 
 TEST_F(OperatorsTableScanTest, SingleScanReturnsCorrectRowCount) {
-<<<<<<< HEAD
   std::shared_ptr<Table> expected_result = load_table("src/test/tables/int_float_filtered2.tbl", 1);
-=======
-  auto scan = std::make_shared<TableScan>(_gt, "a", ">=", 1234);
-  scan->execute();
->>>>>>> d335cf10
 
   auto scan = std::make_shared<TableScan>(_gt, "a", ">=", 1234);
   scan->execute();
